<<<<<<< HEAD
mtail (3.0.0~rc1+git20170727.6db685b-1~bpo9+1) stretch-backports; urgency=medium

  * Rebuild for stretch-backports.

 -- Martín Ferrari <tincho@debian.org>  Mon, 04 Sep 2017 01:37:54 +0000
=======
mtail (3.0.0~rc2-1) unstable; urgency=medium

  * New upstream release candidate.
  * Stop generating emgen binary, it is only used for tests.
  * Properly set version and revision variables.
  * Replace dpkg-parsechangelog with /usr/share/dpkg/pkg-info.mk
  * debian/control: Update Standards-Version (no changes).
  * debian/control: Replace golang-go with golang-any in Build-Depends.

 -- Martín Ferrari <tincho@debian.org>  Mon, 04 Sep 2017 02:07:43 +0000
>>>>>>> b4962856

mtail (3.0.0~rc1+git20170727.6db685b-1) unstable; urgency=medium

  * New upstream snapshot.
  * Add watch file, now that upstream is doing releases (some times).
  * debian/gbp.conf: Add builder defaults.
  * debian/control: Update Standards-Version (no changes).
  * debian/control: Mark package as autopkgtest-able.
  * debian/patches: Add patch to force the use of installed goyacc.
  * Vendor in the go-test/deep library to avoid adding a tiny package to
    the archive.

 -- Martín Ferrari <tincho@debian.org>  Sun, 30 Jul 2017 16:30:48 +0000

mtail (0.0+git20161231.ae129e9-1) unstable; urgency=medium

  * New upstream snapshot.
  * Remove now unneeded patch.
  * Switch to golang-go, as this does not seem to work under gccgo.

 -- Martín Ferrari <tincho@debian.org>  Sat, 14 Jan 2017 07:17:00 +0000

mtail (0.0+git20161027.a7b3e3c-1) unstable; urgency=medium

  * New upstream release.
  * Remove unneeded and incorrect watch file.
  * Refresh debian/rules.
  * Patch the code to use spf13's version of afero.
  * Add golang-golang-x-tools as dependency, for goyacc.

 -- Martín Ferrari <tincho@debian.org>  Thu, 03 Nov 2016 21:06:17 +0000

mtail (0.0+git20160716.f911b02-1) unstable; urgency=medium

  * Don't run race tests on any arch except amd64. Closes: #831724.
  * New upstream snapshot.
  * Conflict with monkeytail, which provides a binary with the same
    name. Closes: #831863.

 -- Martín Ferrari <tincho@debian.org>  Thu, 21 Jul 2016 16:27:55 +0000

mtail (0.0+git20160704.35c4023-1) unstable; urgency=medium

  * Initial release. (Closes: #830785)

 -- Martín Ferrari <tincho@debian.org>  Mon, 18 Jul 2016 00:09:49 +0000<|MERGE_RESOLUTION|>--- conflicted
+++ resolved
@@ -1,10 +1,3 @@
-<<<<<<< HEAD
-mtail (3.0.0~rc1+git20170727.6db685b-1~bpo9+1) stretch-backports; urgency=medium
-
-  * Rebuild for stretch-backports.
-
- -- Martín Ferrari <tincho@debian.org>  Mon, 04 Sep 2017 01:37:54 +0000
-=======
 mtail (3.0.0~rc2-1) unstable; urgency=medium
 
   * New upstream release candidate.
@@ -15,7 +8,12 @@
   * debian/control: Replace golang-go with golang-any in Build-Depends.
 
  -- Martín Ferrari <tincho@debian.org>  Mon, 04 Sep 2017 02:07:43 +0000
->>>>>>> b4962856
+
+mtail (3.0.0~rc1+git20170727.6db685b-1~bpo9+1) stretch-backports; urgency=medium
+
+  * Rebuild for stretch-backports.
+
+ -- Martín Ferrari <tincho@debian.org>  Mon, 04 Sep 2017 01:37:54 +0000
 
 mtail (3.0.0~rc1+git20170727.6db685b-1) unstable; urgency=medium
 
