--- conflicted
+++ resolved
@@ -210,7 +210,6 @@
 			// O ⊢ e1 : Tl, O ⊢ e2 : Tr
 			// Tl <= Tr , Tr <= Tl
 			// ⇒ O ⊢ e : lub(Tl, Tr)
-<<<<<<< HEAD
 			rType = Int
 			t := NewTypeVariable()
 			// rType = NewTypeVariable()
@@ -223,7 +222,7 @@
 				return
 			}
 			rType = Int
-		case ASSIGN:
+		case ASSIGN, ADD_ASSIGN:
 			// O ⊢ e1 : Tl, O ⊢ e2 : Tr
 			// Tl <= Tr
 			// ⇒ O ⊢ e : Tl
@@ -235,18 +234,6 @@
 			if err != nil {
 				c.errors.Add(n.Pos(), err.Error())
 				n.SetType(Error)
-=======
-			rType = Unify(Tl, Tr)
-		case ASSIGN, ADD_ASSIGN:
-			// O ⊢ e1 : Tl, O ⊢ e2 : Tr
-			// Tl <= Tr
-			// ⇒ O ⊢ e : Tl
-			rType = Unify(Tl, Tr)
-
-		default:
-			if Tl != Tr {
-				c.errors.Add(n.Pos(), fmt.Sprintf("Type mismatch between lhs (%v) and rhs (%v) for op %q", Tl, Tr, n.op))
->>>>>>> f5358384
 				return
 			}
 		default:
