// Copyright 2011 Google Inc. All Rights Reserved.
// This file is available under the Apache license.

package vm

import (
	"strings"
	"testing"

	go_cmp "github.com/google/go-cmp/cmp"
)

type lexerTest struct {
	name   string
	input  string
	tokens []token
}

var lexerTests = []lexerTest{
	{"empty", "", []token{
		{EOF, "", position{"empty", 0, 0, 0}}}},
	{"spaces", " \t", []token{
		{EOF, "", position{"spaces", 0, 2, 2}}}},
	{"newlines", "\n", []token{
		{NL, "\n", position{"newlines", 1, 0, -1}},
		{EOF, "", position{"newlines", 1, 0, 0}}}},
	{"comment", "# comment", []token{
		{EOF, "", position{"comment", 0, 9, 9}}}},
	{"comment not at col 1", "  # comment", []token{
		{EOF, "", position{"comment not at col 1", 0, 11, 11}}}},
	{"punctuation", "{}()[],", []token{
		{LCURLY, "{", position{"punctuation", 0, 0, 0}},
		{RCURLY, "}", position{"punctuation", 0, 1, 1}},
		{LPAREN, "(", position{"punctuation", 0, 2, 2}},
		{RPAREN, ")", position{"punctuation", 0, 3, 3}},
		{LSQUARE, "[", position{"punctuation", 0, 4, 4}},
		{RSQUARE, "]", position{"punctuation", 0, 5, 5}},
		{COMMA, ",", position{"punctuation", 0, 6, 6}},
		{EOF, "", position{"punctuation", 0, 7, 7}}}},
	{"operators", "- + = ++ += < > <= >= == != * / << >> & | ^ ~ ** % || && =~ !~", []token{
		{MINUS, "-", position{"operators", 0, 0, 0}},
		{PLUS, "+", position{"operators", 0, 2, 2}},
		{ASSIGN, "=", position{"operators", 0, 4, 4}},
		{INC, "++", position{"operators", 0, 6, 7}},
		{ADD_ASSIGN, "+=", position{"operators", 0, 9, 10}},
		{LT, "<", position{"operators", 0, 12, 12}},
		{GT, ">", position{"operators", 0, 14, 14}},
		{LE, "<=", position{"operators", 0, 16, 17}},
		{GE, ">=", position{"operators", 0, 19, 20}},
		{EQ, "==", position{"operators", 0, 22, 23}},
		{NE, "!=", position{"operators", 0, 25, 26}},
		{MUL, "*", position{"operators", 0, 28, 28}},
		{DIV, "/", position{"operators", 0, 30, 30}},
		{SHL, "<<", position{"operators", 0, 32, 33}},
		{SHR, ">>", position{"operators", 0, 35, 36}},
		{BITAND, "&", position{"operators", 0, 38, 38}},
		{BITOR, "|", position{"operators", 0, 40, 40}},
		{XOR, "^", position{"operators", 0, 42, 42}},
		{NOT, "~", position{"operators", 0, 44, 44}},
		{POW, "**", position{"operators", 0, 46, 47}},
		{MOD, "%", position{"operators", 0, 49, 49}},
		{OR, "||", position{"operators", 0, 51, 52}},
		{AND, "&&", position{"operators", 0, 54, 55}},
		{MATCH, "=~", position{"operators", 0, 57, 58}},
		{NOT_MATCH, "!~", position{"operators", 0, 60, 61}},
		{EOF, "", position{"operators", 0, 62, 62}}}},
	{"keywords",
<<<<<<< HEAD
		"counter\ngauge\nas\nby\nhidden\ndef\nnext\nconst\ntimer\notherwise\nelse\ndel\nhistogram\n", []token{
=======
		"counter\ngauge\nas\nby\nhidden\ndef\nnext\nconst\ntimer\notherwise\nelse\ndel\ntext\n", []token{
>>>>>>> 0a8f62f4
			{COUNTER, "counter", position{"keywords", 0, 0, 6}},
			{NL, "\n", position{"keywords", 1, 7, -1}},
			{GAUGE, "gauge", position{"keywords", 1, 0, 4}},
			{NL, "\n", position{"keywords", 2, 5, -1}},
			{AS, "as", position{"keywords", 2, 0, 1}},
			{NL, "\n", position{"keywords", 3, 2, -1}},
			{BY, "by", position{"keywords", 3, 0, 1}},
			{NL, "\n", position{"keywords", 4, 2, -1}},
			{HIDDEN, "hidden", position{"keywords", 4, 0, 5}},
			{NL, "\n", position{"keywords", 5, 6, -1}},
			{DEF, "def", position{"keywords", 5, 0, 2}},
			{NL, "\n", position{"keywords", 6, 3, -1}},
			{NEXT, "next", position{"keywords", 6, 0, 3}},
			{NL, "\n", position{"keywords", 7, 4, -1}},
			{CONST, "const", position{"keywords", 7, 0, 4}},
			{NL, "\n", position{"keywords", 8, 5, -1}},
			{TIMER, "timer", position{"keywords", 8, 0, 4}},
			{NL, "\n", position{"keywords", 9, 5, -1}},
			{OTHERWISE, "otherwise", position{"keywords", 9, 0, 8}},
			{NL, "\n", position{"keywords", 10, 9, -1}},
			{ELSE, "else", position{"keywords", 10, 0, 3}},
			{NL, "\n", position{"keywords", 11, 4, -1}},
			{DEL, "del", position{"keywords", 11, 0, 2}},
			{NL, "\n", position{"keywords", 12, 3, -1}},
<<<<<<< HEAD
			{HISTOGRAM, "histogram", position{"keywords", 12, 0, 8}},
			{NL, "\n", position{"keywords", 13, 9, -1}},
=======
			{TEXT, "text", position{"keywords", 12, 0, 3}},
			{NL, "\n", position{"keywords", 13, 4, -1}},
>>>>>>> 0a8f62f4
			{EOF, "", position{"keywords", 13, 0, 0}}}},
	{"builtins",
		"strptime\ntimestamp\ntolower\nlen\nstrtol\nsettime\ngetfilename\nint\nbool\nfloat\nstring\n", []token{
			{BUILTIN, "strptime", position{"builtins", 0, 0, 7}},
			{NL, "\n", position{"builtins", 1, 8, -1}},
			{BUILTIN, "timestamp", position{"builtins", 1, 0, 8}},
			{NL, "\n", position{"builtins", 2, 9, -1}},
			{BUILTIN, "tolower", position{"builtins", 2, 0, 6}},
			{NL, "\n", position{"builtins", 3, 7, -1}},
			{BUILTIN, "len", position{"builtins", 3, 0, 2}},
			{NL, "\n", position{"builtins", 4, 3, -1}},
			{BUILTIN, "strtol", position{"builtins", 4, 0, 5}},
			{NL, "\n", position{"builtins", 5, 6, -1}},
			{BUILTIN, "settime", position{"builtins", 5, 0, 6}},
			{NL, "\n", position{"builtins", 6, 7, -1}},
			{BUILTIN, "getfilename", position{"builtins", 6, 0, 10}},
			{NL, "\n", position{"builtins", 7, 11, -1}},
			{BUILTIN, "int", position{"builtins", 7, 0, 2}},
			{NL, "\n", position{"builtins", 8, 3, -1}},
			{BUILTIN, "bool", position{"builtins", 8, 0, 3}},
			{NL, "\n", position{"builtins", 9, 4, -1}},
			{BUILTIN, "float", position{"builtins", 9, 0, 4}},
			{NL, "\n", position{"builtins", 10, 5, -1}},
			{BUILTIN, "string", position{"builtins", 10, 0, 5}},
			{NL, "\n", position{"builtins", 11, 6, -1}},
			{EOF, "", position{"builtins", 11, 0, 0}}}},
	{"numbers", "1 23 3.14 1.61.1 -1 -1.0", []token{
		{INTLITERAL, "1", position{"numbers", 0, 0, 0}},
		{INTLITERAL, "23", position{"numbers", 0, 2, 3}},
		{FLOATLITERAL, "3.14", position{"numbers", 0, 5, 8}},
		{FLOATLITERAL, "1.61", position{"numbers", 0, 10, 13}},
		{FLOATLITERAL, ".1", position{"numbers", 0, 14, 15}},
		{INTLITERAL, "-1", position{"numbers", 0, 17, 18}},
		{FLOATLITERAL, "-1.0", position{"numbers", 0, 20, 23}},
		{EOF, "", position{"numbers", 0, 24, 24}},
	}},
	{"identifier", "a be foo\nquux line-count", []token{
		{ID, "a", position{"identifier", 0, 0, 0}},
		{ID, "be", position{"identifier", 0, 2, 3}},
		{ID, "foo", position{"identifier", 0, 5, 7}},
		{NL, "\n", position{"identifier", 1, 8, -1}},
		{ID, "quux", position{"identifier", 1, 0, 3}},
		{ID, "line-count", position{"identifier", 1, 5, 14}},
		{EOF, "", position{"identifier", 1, 15, 15}}}},
	{"regex", "/asdf/", []token{
		{DIV, "/", position{"regex", 0, 0, 0}},
		{REGEX, "asdf", position{"regex", 0, 1, 4}},
		{DIV, "/", position{"regex", 0, 5, 5}},
		{EOF, "", position{"regex", 0, 6, 6}}}},
	{"regex with escape", `/asdf\//`, []token{
		{DIV, "/", position{"regex with escape", 0, 0, 0}},
		{REGEX, `asdf/`, position{"regex with escape", 0, 1, 6}},
		{DIV, "/", position{"regex with escape", 0, 7, 7}},
		{EOF, "", position{"regex with escape", 0, 8, 8}}}},
	{"regex with escape and special char", `/foo\d\//`, []token{
		{DIV, "/", position{"regex with escape and special char", 0, 0, 0}},
		{REGEX, `foo\d/`, position{"regex with escape and special char", 0, 1, 7}},
		{DIV, "/", position{"regex with escape and special char", 0, 8, 8}},
		{EOF, "", position{"regex with escape and special char", 0, 9, 9}}}},
	{"capref", "$foo $1", []token{
		{CAPREF_NAMED, "foo", position{"capref", 0, 0, 3}},
		{CAPREF, "1", position{"capref", 0, 5, 6}},
		{EOF, "", position{"capref", 0, 7, 7}}}},
	{"numerical capref", "$1", []token{
		{CAPREF, "1", position{"numerical capref", 0, 0, 1}},
		{EOF, "", position{"numerical capref", 0, 2, 2}}}},
	{"capref with trailing punc", "$foo,", []token{
		{CAPREF_NAMED, "foo", position{"capref with trailing punc", 0, 0, 3}},
		{COMMA, ",", position{"capref with trailing punc", 0, 4, 4}},
		{EOF, "", position{"capref with trailing punc", 0, 5, 5}}}},
	{"quoted string", `"asdf"`, []token{
		{STRING, `asdf`, position{"quoted string", 0, 0, 5}},
		{EOF, "", position{"quoted string", 0, 6, 6}}}},
	{"escaped quote in quoted string", `"\""`, []token{
		{STRING, `"`, position{"escaped quote in quoted string", 0, 0, 3}},
		{EOF, "", position{"escaped quote in quoted string", 0, 4, 4}}}},
	{"decorator", `@foo`, []token{
		{DECO, "foo", position{"decorator", 0, 0, 3}},
		{EOF, "", position{"decorator", 0, 4, 4}}}},
	{"large program",
		"/(?P<date>[[:digit:]-\\/ ])/ {\n" +
			"  strptime($date, \"%Y/%m/%d %H:%M:%S\")\n" +
			"  foo++\n" +
			"}", []token{
			{DIV, "/", position{"large program", 0, 0, 0}},
			{REGEX, "(?P<date>[[:digit:]-/ ])", position{"large program", 0, 1, 25}},
			{DIV, "/", position{"large program", 0, 26, 26}},
			{LCURLY, "{", position{"large program", 0, 28, 28}},
			{NL, "\n", position{"large program", 1, 29, -1}},
			{BUILTIN, "strptime", position{"large program", 1, 2, 9}},
			{LPAREN, "(", position{"large program", 1, 10, 10}},
			{CAPREF_NAMED, "date", position{"large program", 1, 11, 15}},
			{COMMA, ",", position{"large program", 1, 16, 16}},
			{STRING, "%Y/%m/%d %H:%M:%S", position{"large program", 1, 18, 36}},
			{RPAREN, ")", position{"large program", 1, 37, 37}},
			{NL, "\n", position{"large program", 2, 38, -1}},
			{ID, "foo", position{"large program", 2, 2, 4}},
			{INC, "++", position{"large program", 2, 5, 6}},
			{NL, "\n", position{"large program", 3, 7, -1}},
			{RCURLY, "}", position{"large program", 3, 0, 0}},
			{EOF, "", position{"large program", 3, 1, 1}}}},
	{"linecount",
		"# comment\n" +
			"# blank line\n" +
			"\n" +
			"foo", []token{
			{NL, "\n", position{"linecount", 3, 12, -1}},
			{ID, "foo", position{"linecount", 3, 0, 2}},
			{EOF, "", position{"linecount", 3, 3, 3}}}},
	// errors
	{"unexpected char", "?", []token{
		{INVALID, "Unexpected input: '?'", position{"unexpected char", 0, 0, 0}},
		{EOF, "", position{"unexpected char", 0, 1, 1}}}},
	{"unterminated regex", "/foo\n", []token{
		{DIV, "/", position{"unterminated regex", 0, 0, 0}},
		{INVALID, "Unterminated regular expression: \"/foo\"", position{"unterminated regex", 0, 1, 3}},
		{EOF, "", position{"unterminated regex", 0, 4, 4}}}},
	{"unterminated quoted string", "\"foo\n", []token{
		{INVALID, "Unterminated quoted string: \"\\\"foo\"", position{"unterminated quoted string", 0, 0, 3}},
		{EOF, "", position{"unterminated quoted string", 0, 4, 4}}}},
}

// collect gathers the emitted items into a slice.
func collect(t *lexerTest) (tokens []token) {
	// Hack to count divs seen for regex tests.
	inRegexSet := false
	l := newLexer(t.name, strings.NewReader(t.input))
	for {
		tok := l.nextToken()
		// Hack to simulate context signal from parser.
		if tok.kind == DIV && (strings.Contains(t.name, "regex") || strings.HasPrefix(t.name, "large program")) && !inRegexSet {
			l.inRegex = true
			inRegexSet = true
		}
		tokens = append(tokens, tok)
		if tok.kind == EOF {
			return
		}
	}
}

func TestLex(t *testing.T) {
	for _, tc := range lexerTests {
		tc := tc
		t.Run(tc.name, func(t *testing.T) {
			t.Parallel()
			tokens := collect(&tc)

			if diff := go_cmp.Diff(tc.tokens, tokens, go_cmp.AllowUnexported(token{}, position{})); diff != "" {
				t.Errorf("-expected +received\n%s", diff)
				t.Logf("received: %v", tokens)
			}
		})
	}
}<|MERGE_RESOLUTION|>--- conflicted
+++ resolved
@@ -65,11 +65,7 @@
 		{NOT_MATCH, "!~", position{"operators", 0, 60, 61}},
 		{EOF, "", position{"operators", 0, 62, 62}}}},
 	{"keywords",
-<<<<<<< HEAD
-		"counter\ngauge\nas\nby\nhidden\ndef\nnext\nconst\ntimer\notherwise\nelse\ndel\nhistogram\n", []token{
-=======
-		"counter\ngauge\nas\nby\nhidden\ndef\nnext\nconst\ntimer\notherwise\nelse\ndel\ntext\n", []token{
->>>>>>> 0a8f62f4
+		"counter\ngauge\nas\nby\nhidden\ndef\nnext\nconst\ntimer\notherwise\nelse\ndel\ntext\nhistogram\n", []token{
 			{COUNTER, "counter", position{"keywords", 0, 0, 6}},
 			{NL, "\n", position{"keywords", 1, 7, -1}},
 			{GAUGE, "gauge", position{"keywords", 1, 0, 4}},
@@ -94,14 +90,11 @@
 			{NL, "\n", position{"keywords", 11, 4, -1}},
 			{DEL, "del", position{"keywords", 11, 0, 2}},
 			{NL, "\n", position{"keywords", 12, 3, -1}},
-<<<<<<< HEAD
-			{HISTOGRAM, "histogram", position{"keywords", 12, 0, 8}},
-			{NL, "\n", position{"keywords", 13, 9, -1}},
-=======
 			{TEXT, "text", position{"keywords", 12, 0, 3}},
 			{NL, "\n", position{"keywords", 13, 4, -1}},
->>>>>>> 0a8f62f4
-			{EOF, "", position{"keywords", 13, 0, 0}}}},
+			{HISTOGRAM, "histogram", position{"keywords", 13, 0, 8}},
+			{NL, "\n", position{"keywords", 14, 9, -1}},
+			{EOF, "", position{"keywords", 14, 0, 0}}}},
 	{"builtins",
 		"strptime\ntimestamp\ntolower\nlen\nstrtol\nsettime\ngetfilename\nint\nbool\nfloat\nstring\n", []token{
 			{BUILTIN, "strptime", position{"builtins", 0, 0, 7}},
